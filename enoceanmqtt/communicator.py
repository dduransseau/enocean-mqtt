--- conflicted
+++ resolved
@@ -58,8 +58,8 @@
                 self.mqtt.tls_insecure_set(True)
         if str(self.conf.get('mqtt_debug')) in ("True", "true", "1"):
             self.mqtt.enable_logger()
-        logging.debug("Connecting to host " + self.conf['mqtt_host'] + 
-                ", port " + str(mqtt_port) + ", keepalive " + str(mqtt_keepalive))
+        logging.debug("Connecting to host " + self.conf['mqtt_host'] +
+                      ", port " + str(mqtt_port) + ", keepalive " + str(mqtt_keepalive))
         self.mqtt.connect_async(self.conf['mqtt_host'], port=mqtt_port, keepalive=mqtt_keepalive)
         self.mqtt.loop_start()
 
@@ -89,7 +89,7 @@
             logging.warning("Successfully disconnected from MQTT broker")
         else:
             logging.warning("Unexpectedly disconnected from MQTT broker: %s",
-                    self.CONNECTION_RETURN_CODE[rc])
+                            self.CONNECTION_RETURN_CODE[rc])
 
     def _on_mqtt_message(self, mqtt_client, userdata, msg):
         '''the callback for when a PUBLISH message is received from the MQTT server.'''
@@ -118,16 +118,11 @@
         #logging.debug("Published MQTT message "+str(mid))
         pass
 
-
     def _read_packet(self, packet):
         '''interpret packet, read properties and publish to MQTT'''
-<<<<<<< HEAD
-        mqtt_publish_json = ('mqtt_publish_json' in self.conf and self.conf['mqtt_publish_json'] in ("True", "true", "1"))
-        mqtt_json = { }
-=======
-        mqtt_publish_json = True if 'mqtt_publish_json' in self.conf and self.conf['mqtt_publish_json'] == "True" else False
+        mqtt_publish_json = (
+            'mqtt_publish_json' in self.conf and self.conf['mqtt_publish_json'] in ("True", "true", "1"))
         mqtt_json = {}
->>>>>>> fb4a0957
         # loop through all configured devices
         for cur_sensor in self.sensors:
             # does this sensor match?
@@ -144,7 +139,8 @@
                     if packet.packet_type == PACKET.RADIO and packet.rorg == cur_sensor['rorg']:
                         # radio packet of proper rorg type received; parse EEP
                         direction = cur_sensor.get('direction')
-                        properties = packet.parse_eep(cur_sensor['func'], cur_sensor['type'], direction)
+                        properties = packet.parse_eep(
+                            cur_sensor['func'], cur_sensor['type'], direction)
                         # loop through all EEP properties
                         for prop_name in properties:
                             found_property = True
@@ -155,12 +151,14 @@
                             else:
                                 value = cur_prop['raw_value']
                             # publish extracted information
-                            logging.debug("{}: {} ({})={} {}".format(cur_sensor['name'], prop_name, cur_prop['description'], cur_prop['value'], cur_prop['unit']))
+                            logging.debug("{}: {} ({})={} {}".format(
+                                cur_sensor['name'], prop_name, cur_prop['description'], cur_prop['value'], cur_prop['unit']))
                             retain = str(cur_sensor.get('persistent')) in ("True", "true", "1")
                             if mqtt_publish_json:
                                 mqtt_json[prop_name] = value
                             else:
-                                self.mqtt.publish(cur_sensor['name']+"/"+prop_name, value, retain=retain)
+                                self.mqtt.publish(cur_sensor['name'] +
+                                                  "/"+prop_name, value, retain=retain)
                     if not found_property:
                         logging.warn('message not interpretable: {}'.format(cur_sensor['name']))
                     elif mqtt_publish_json:
@@ -172,14 +170,12 @@
                     # learn request received
                     logging.info("learn request not emitted to mqtt")
 
-
     def _reply_packet(self, in_packet, sensor):
         '''send enocean message as a reply to an incoming message'''
         # prepare addresses
         destination = in_packet.sender
 
         self._send_packet(sensor, destination, True, in_packet.data if in_packet.learn else None)
-
 
     def _send_packet(self, sensor, destination, negate_direction=False, learn_data=None):
         '''triggers sending of an enocean packet'''
@@ -195,7 +191,7 @@
         is_learn = True if learn_data is not None else False
 
         packet = RadioPacket.create(RORG.BS4, sensor['func'], sensor['type'], direction=direction,
-                sender=self.enocean_sender, destination=destination, learn=is_learn)
+                                    sender=self.enocean_sender, destination=destination, learn=is_learn)
 
         # assemble data based on packet type (learn / data)
         if not is_learn:
@@ -221,14 +217,13 @@
         logging.info('sending: {}'.format(packet))
         self.enocean.send(packet)
 
-
     def _process_radio_packet(self, packet):
         # first, look whether we have this sensor configured
         found_sensor = False
         for cur_sensor in self.sensors:
             if enocean.utils.combine_hex(packet.sender) == cur_sensor['address']:
                 found_sensor = cur_sensor
-        
+
         # skip ignored sensors
         if found_sensor and 'ignore' in found_sensor and found_sensor['ignore']:
             return
@@ -244,11 +239,10 @@
 
         # interpret packet, read properties and publish to MQTT
         self._read_packet(packet)
-        
+
         # check for neccessary reply
         if str(found_sensor.get('answer')) in ("True", "true", "1"):
             self._reply_packet(packet, found_sensor)
-
 
     def run(self):
         # start endless loop for listening
@@ -265,7 +259,7 @@
                     packet = self.enocean.receive.get(block=True, timeout=1)
                 else:
                     packet = self.enocean.receive.get(block=True)
-                
+
                 # check packet type
                 if packet.packet_type == PACKET.RADIO:
                     self._process_radio_packet(packet)
@@ -285,5 +279,5 @@
         logging.debug("Cleaning up")
         self.mqtt.loop_stop()
         self.mqtt.disconnect()
-        self.mqtt.loop_forever() # will block until disconnect complete
+        self.mqtt.loop_forever()  # will block until disconnect complete
         self.enocean.stop()